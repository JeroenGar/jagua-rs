[package]
name = "jagua-rs"
<<<<<<< HEAD
version = "0.6.3"
=======
version = "0.6.4"
>>>>>>> e41adb45
edition = "2024"
license = "MPL-2.0"
repository = "https://github.com/JeroenGar/jagua-rs"
authors = ["Jeroen Gardeyn"]
description = "A fast and fearless Collision Detection Engine for 2D irregular Cutting and Packing problems"
readme = "../README.md"
keywords = ["nesting", "packing", "strip", "bin", "irregular"]
homepage = "https://github.com/JeroenGar/jagua-rs"

[dependencies]
ndarray = {workspace = true}
rand_distr = {workspace = true}
getrandom = { workspace = true }
serde = {workspace = true}
ordered-float = { workspace = true }
log = {workspace = true}
slotmap = {workspace = true}
float-cmp = {workspace = true}
itertools = {workspace = true}
svg = {workspace = true}
anyhow = {workspace = true}
document-features = {workspace = true}
rayon = { workspace = true }
geo-types = { workspace = true }
geo-buffer = { workspace = true }

[features]
## Enables support for the Strip Packing Problem
spp = []
## Enables support for the Bin Packing Problem
bpp = []

[package.metadata.docs.rs]
all-features = true
# rustdoc-args = ["--cfg", "docsrs"]<|MERGE_RESOLUTION|>--- conflicted
+++ resolved
@@ -1,10 +1,6 @@
 [package]
 name = "jagua-rs"
-<<<<<<< HEAD
-version = "0.6.3"
-=======
 version = "0.6.4"
->>>>>>> e41adb45
 edition = "2024"
 license = "MPL-2.0"
 repository = "https://github.com/JeroenGar/jagua-rs"
