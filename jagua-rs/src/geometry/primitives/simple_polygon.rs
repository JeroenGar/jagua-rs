--- conflicted
+++ resolved
@@ -195,11 +195,7 @@
     }
 
     fn bbox(&self) -> Rect {
-<<<<<<< HEAD
-        self.bbox.clone()
-=======
         self.bbox
->>>>>>> acad1561
     }
 
     fn diameter(&self) -> f32 {
