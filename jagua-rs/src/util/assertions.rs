use crate::collision_detection::CDEngine;
use crate::collision_detection::hazards::Hazard;
use crate::collision_detection::hazards::HazardEntity;
use crate::collision_detection::quadtree::QTHazPresence;
use crate::collision_detection::quadtree::QTHazard;
use crate::collision_detection::quadtree::QTNode;
use crate::entities::bin_packing::BPProblem;
use crate::entities::bin_packing::BPSolution;
use crate::entities::general::Bin;
use crate::entities::general::Item;
use crate::entities::general::Layout;
use crate::entities::general::LayoutSnapshot;
use crate::entities::strip_packing::SPProblem;
use crate::entities::strip_packing::SPSolution;
use crate::geometry::primitives::Rect;
use itertools::Itertools;
use log::error;
use std::collections::HashSet;
//Various checks to verify correctness of the state of the system
//Used in debug_assertion!() blocks

pub fn instance_item_bin_ids_correct(items: &[(Item, usize)], bins: &[(Bin, usize)]) -> bool {
    items
        .iter()
        .enumerate()
        .all(|(i, (item, _qty))| item.id == i)
        && bins.iter().enumerate().all(|(i, (bin, _qty))| bin.id == i)
}

pub fn spproblem_matches_solution(spp: &SPProblem, sol: &SPSolution) -> bool {
    let SPSolution {
        strip_width,
        layout_snapshot,
        time_stamp: _,
    } = sol;

    assert_eq!(*strip_width, spp.strip_width());
    assert_eq!(spp.density(), sol.density(&spp.instance));
    assert!(layouts_match(&spp.layout, layout_snapshot));

    true
}

pub fn bpproblem_matches_solution(bpp: &BPProblem, sol: &BPSolution) -> bool {
    let BPSolution {
        layout_snapshots,
        placed_item_qtys,
        target_item_qtys: _,
        bin_qtys,
        time_stamp: _,
    } = sol;

    assert_eq!(bpp.density(), sol.density(&bpp.instance));
    assert_eq!(*placed_item_qtys, bpp.placed_item_qtys().collect_vec());
    assert_eq!(bin_qtys, &bpp.bin_qtys);

    for (lkey, l) in &bpp.layouts {
        let ls = &layout_snapshots[lkey];
        if !layouts_match(l, ls) {
            return false;
        }
    }

    true
}

pub fn layouts_match(layout: &Layout, layout_snapshot: &LayoutSnapshot) -> bool {
    if layout.bin.id != layout_snapshot.bin.id {
        return false;
    }
    for placed_item in layout_snapshot.placed_items.values() {
        if !layout
            .placed_items()
            .values()
            .any(|pi| pi.item_id == placed_item.item_id && pi.d_transf == placed_item.d_transf)
        {
            return false;
        }
    }
    //TODO: add dotgrid check, check if quadtree does not contain any more uncommitted removals
    true
}

pub fn collision_hazards_sorted_correctly(hazards: &[QTHazard]) -> bool {
    let mut partial_hazard_detected = false;
    for hazard in hazards.iter() {
        match hazard.presence {
            QTHazPresence::Partial(_) => {
                partial_hazard_detected = true;
            }
            QTHazPresence::Entire => {
                if partial_hazard_detected {
                    return false;
                }
            }
            QTHazPresence::None => {
                panic!("None hazard in collision hazard vec");
            }
        };
    }
    true
}

pub fn qt_node_contains_no_deactivated_hazards<'a>(
    node: &'a QTNode,
    mut stacktrace: Vec<&'a QTNode>,
) -> (bool, Vec<&'a QTNode>) {
    stacktrace.push(node);
    let deactivated_hazard = node.hazards.all_hazards().iter().find(|h| !h.active);
    if deactivated_hazard.is_some() {
        println!("Deactivated hazard found");
        dbg!(&stacktrace);
        return (false, stacktrace);
    }

    if let Some(children) = &node.children {
        for child in children.as_ref() {
            let result = qt_node_contains_no_deactivated_hazards(child, stacktrace);
            stacktrace = result.1;
            let contains_no_deactivated_hazards = result.0;
            if !contains_no_deactivated_hazards {
                return (false, stacktrace);
            }
        }
    }

    stacktrace.pop();
    (true, stacktrace)
}

pub fn qt_contains_no_dangling_hazards(cde: &CDEngine) -> bool {
    if let Some(children) = &cde.quadtree().children {
        for child in children.as_ref() {
            if !qt_node_contains_no_dangling_hazards(child, cde.quadtree()) {
                return false;
            }
        }
    }
    true
}

fn qt_node_contains_no_dangling_hazards(node: &QTNode, parent: &QTNode) -> bool {
    let parent_h_entities = parent
        .hazards
        .all_hazards()
        .iter()
        .map(|h| &h.entity)
        .unique()
        .collect_vec();

    let dangling_hazards = node
        .hazards
        .all_hazards()
        .iter()
        .any(|h| !parent_h_entities.contains(&&h.entity));
    if dangling_hazards {
        println!("Node contains dangling hazard");
        return false;
    }

    if let Some(children) = &node.children {
        for child in children.as_ref() {
            if !qt_node_contains_no_dangling_hazards(child, node) {
                return false;
            }
        }
    }

    true
}

pub fn qt_hz_entity_activation_consistent(cde: &CDEngine) -> bool {
    for (active, hz_entity) in cde
        .quadtree()
        .hazards
        .all_hazards()
        .iter()
        .map(|h| (h.active, &h.entity))
        .unique()
    {
        if !hz_entity_same_everywhere(cde.quadtree(), hz_entity, active) {
            return false;
        }
    }
    true
}

pub fn hz_entity_same_everywhere(qt_node: &QTNode, hz_entity: &HazardEntity, active: bool) -> bool {
    if let Some(h) = qt_node
        .hazards
        .all_hazards()
        .iter()
        .find(|h| &h.entity == hz_entity)
    {
        if h.active != active {
            println!("Hazard entity activation inconsistent");
            return false;
        }
    }
    if let Some(children) = &qt_node.children {
        for child in children.as_ref() {
            if !hz_entity_same_everywhere(child, hz_entity, active) {
                return false;
            }
        }
    }

    true
}

pub fn layout_qt_matches_fresh_qt(layout: &Layout) -> bool {
    //check if every placed item is correctly represented in the quadtree

    //rebuild the quadtree
    let bin = &layout.bin;
    let mut fresh_cde = bin.base_cde.as_ref().clone();
    for (pk, pi) in layout.placed_items().iter() {
        let hazard = Hazard::new((pk, pi).into(), pi.shape.clone());
        fresh_cde.register_hazard(hazard);
    }

    qt_nodes_match(Some(layout.cde().quadtree()), Some(fresh_cde.quadtree()))
        && hazards_match(layout.cde().dynamic_hazards(), fresh_cde.dynamic_hazards())
}

fn qt_nodes_match(qn1: Option<&QTNode>, qn2: Option<&QTNode>) -> bool {
    let hashable = |h: &QTHazard| {
        let p_sk = match h.presence {
            QTHazPresence::None => 0,
            QTHazPresence::Partial(_) => 1,
            QTHazPresence::Entire => 2,
        };
        (h.entity, h.active, p_sk)
    };
    match (qn1, qn2) {
        (Some(qn1), Some(qn2)) => {
            //if both nodes exist
            let hv1 = &qn1.hazards;
            let hv2 = &qn2.hazards;

            //collect active hazards to hashsets
            let active_haz_1 = hv1
                .active_hazards()
                .iter()
                .map(|h| hashable(h))
                .collect::<HashSet<(HazardEntity, bool, u8)>>();

            let active_haz_2 = hv2
                .active_hazards()
                .iter()
                .map(|h| hashable(h))
                .collect::<HashSet<(HazardEntity, bool, u8)>>();

            let active_in_1_but_not_2 = active_haz_1
                .difference(&active_haz_2)
                .collect::<HashSet<_>>();
            let active_in_2_but_not_1 = active_haz_2
                .difference(&active_haz_1)
                .collect::<HashSet<_>>();

            if !(active_in_1_but_not_2.is_empty() && active_in_2_but_not_1.is_empty()) {
                let from_1 = **active_in_1_but_not_2.iter().next().unwrap();
                let from_2 = **active_in_2_but_not_1.iter().next().unwrap();
                println!("{}", from_1 == from_2);
                error!(
                    "Active hazards don't match {:?} vs {:?}",
                    active_in_1_but_not_2, active_in_2_but_not_1
                );
                return false;
            }
        }
        (Some(qn1), None) => {
            if qn1.hazards.active_hazards().iter().next().is_some() {
                error!("qn1 contains active hazards while other qn2 does not exist");
                return false;
            }
        }
        (None, Some(qn2)) => {
            if qn2.hazards.active_hazards().iter().next().is_some() {
                error!("qn2 contains active hazards while other qn1 does not exist");
                return false;
            }
        }
        (None, None) => panic!("Both nodes are none"),
    }

    //Check children
    match (
        qn1.map_or(&None, |qn| &qn.children),
        qn2.map_or(&None, |qn| &qn.children),
    ) {
        (None, None) => true,
        (Some(c1), None) => {
            let qn1_has_partial_hazards = qn1.map_or(false, |qn| {
                qn.hazards
                    .active_hazards()
                    .iter()
                    .any(|h| matches!(h.presence, QTHazPresence::Partial(_)))
            });
            if qn1_has_partial_hazards {
                for child in c1.as_ref() {
                    if !qt_nodes_match(Some(child), None) {
                        return false;
                    }
                }
            }
            true
        }
        (None, Some(c2)) => {
            let qn2_has_partial_hazards = qn2.map_or(false, |qn| {
                qn.hazards
                    .active_hazards()
                    .iter()
                    .any(|h| matches!(h.presence, QTHazPresence::Partial(_)))
            });
            if qn2_has_partial_hazards {
                for child in c2.as_ref() {
                    if !qt_nodes_match(None, Some(child)) {
                        return false;
                    }
                }
            }
            true
        }
        (Some(c1), Some(c2)) => {
            for (child1, child2) in c1.as_ref().iter().zip(c2.as_ref().iter()) {
                if !qt_nodes_match(Some(child1), Some(child2)) {
                    return false;
                }
            }
            true
        }
    }
}

fn hazards_match(chv1: &[Hazard], chv2: &[Hazard]) -> bool {
    let chv1_active_hazards = chv1
        .iter()
        .filter(|h| h.active)
        .map(|h| &h.entity)
        .collect::<HashSet<_>>();

    let chv2_active_hazards = chv2
        .iter()
        .filter(|h| h.active)
        .map(|h| &h.entity)
        .collect::<HashSet<_>>();

    if chv1_active_hazards != chv2_active_hazards {
        println!("Hazard vecs don't match");
        return false;
    }
    true
}

/// Checks if the quadrants follow the layout set in [Rect::QUADRANT_NEIGHBOR_LAYOUT]
<<<<<<< HEAD
pub fn quadrants_have_valid_layout(quadrants: &[&Rect; 4]) -> bool {
=======
pub fn quadrants_have_valid_layout(quadrants: &[Rect; 4]) -> bool {
>>>>>>> acad1561
    let layout = Rect::QUADRANT_NEIGHBOR_LAYOUT;
    for (idx, q) in quadrants.iter().enumerate() {
        //make sure they share two points (an edge) with each neighbor
        let [n_0, n_1] = layout[idx];
        let q_corners = q.corners();
        let n_0_corners = quadrants[n_0].corners();
        let n_1_corners = quadrants[n_1].corners();

        assert_eq!(
            2,
            n_0_corners
                .iter()
                .filter(|c| q_corners.iter().find(|qc| qc == c).is_some())
                .count()
        );
        assert_eq!(
            2,
            n_1_corners
                .iter()
                .filter(|c| q_corners.iter().find(|qc| qc == c).is_some())
                .count()
        );
    }
    true
}

///Prints code to rebuild a layout. Intended for debugging purposes.
pub fn print_layout(layout: &Layout) {
    println!(
        "let mut layout = Layout::new(0, instance.bin({}).clone());",
        layout.bin.id
    );
    println!();

    for pi in layout.placed_items().values() {
        let transformation_str = {
            let t_decomp = &pi.d_transf;
            let (tr, (tx, ty)) = (t_decomp.rotation(), t_decomp.translation());
            format!("&DTransformation::new({:.6},({:.6},{:.6}))", tr, tx, ty)
        };

        println!(
            "layout.place_item(instance.item({}), {});",
            pi.item_id, transformation_str
        );
    }
}<|MERGE_RESOLUTION|>--- conflicted
+++ resolved
@@ -354,11 +354,7 @@
 }
 
 /// Checks if the quadrants follow the layout set in [Rect::QUADRANT_NEIGHBOR_LAYOUT]
-<<<<<<< HEAD
-pub fn quadrants_have_valid_layout(quadrants: &[&Rect; 4]) -> bool {
-=======
 pub fn quadrants_have_valid_layout(quadrants: &[Rect; 4]) -> bool {
->>>>>>> acad1561
     let layout = Rect::QUADRANT_NEIGHBOR_LAYOUT;
     for (idx, q) in quadrants.iter().enumerate() {
         //make sure they share two points (an edge) with each neighbor
