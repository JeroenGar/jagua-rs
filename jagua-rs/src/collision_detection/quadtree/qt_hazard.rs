use crate::collision_detection::hazards::Hazard;
use crate::collision_detection::hazards::HazardEntity;
use crate::collision_detection::quadtree::qt_partial_hazard::{QTHazPartial, RelevantEdges};
use crate::geometry::geo_enums::{GeoPosition, GeoRelation};
use crate::geometry::geo_traits::{CollidesWith, Shape};
use crate::geometry::primitives::Rect;
use crate::geometry::primitives::SPolygon;
use crate::util::assertions;
use std::array;
use std::sync::Arc;

/// Representation of a [`Hazard`] in a [`QTNode`](crate::collision_detection::quadtree::QTNode)
#[derive(Clone, Debug)]
pub struct QTHazard {
    /// The bounding box of the quadtree node
    pub qt_bbox: Rect,
    /// Entity inducing the hazard
    pub entity: HazardEntity,
    /// How the hazard is present in the node
    pub presence: QTHazPresence,
    /// Whether the hazard is active or not
    pub active: bool,
}

/// Presence of a [`Hazard`] in a [`QTNode`](crate::collision_detection::quadtree::QTNode)
#[derive(Clone, Debug)]
pub enum QTHazPresence {
    /// The hazard is entirely absent from the node
    None,
    /// The hazard is only partially present in the node
    Partial(QTHazPartial),
    /// The hazard is present in the entire node.
    Entire,
}
impl QTHazard {
    /// Converts a [`Hazard`] into a [`QTHazard`], assuming it is for the root of the quadtree.
    pub fn from_qt_root(qt_root_bbox: Rect, haz: &Hazard) -> Self {
        Self {
            qt_bbox: qt_root_bbox,
            entity: haz.entity,
            presence: QTHazPresence::Partial(QTHazPartial {
                shape: Arc::downgrade(&haz.shape),
                edges: RelevantEdges::All,
            }),
            active: haz.active,
        }
    }

    /// Returns the resulting QTHazards after constricting to the provided quadrants.
    /// The quadrants should be ordered according to the [Cartesian system](https://en.wikipedia.org/wiki/Quadrant_(plane_geometry))
    /// and should all be inside the bounds from which `self` was created.
<<<<<<< HEAD
    pub fn constrict(&self, quadrants: [&Rect; 4]) -> [Option<Self>; 4] {
=======
    pub fn constrict(&self, quadrants: [Rect; 4]) -> Option<[Self; 4]> {
        debug_assert!(
            quadrants
                .iter()
                .all(|q| self.qt_bbox.relation_to(*q) == GeoRelation::Surrounding)
        );
>>>>>>> acad1561
        debug_assert!(assertions::quadrants_have_valid_layout(&quadrants));

        match &self.presence {
            QTHazPresence::None => None,
            QTHazPresence::Entire => Some(array::from_fn(|_| self.clone())),
            QTHazPresence::Partial(partial_haz) => {
                //If the hazard is partially present, it may produce different hazards for each quadrant

                //check the bbox of the hazard with the bboxes of the quadrants
                let haz_bbox = partial_haz.shape_arc().bbox;

                //Check if one of the quadrants entirely contains the hazard
                let enclosed_hazard_quadrant = quadrants
                    .iter()
                    .map(|q| haz_bbox.relation_to(*q))
                    .position(|r| r == GeoRelation::Enclosed);

                if let Some(quad_index) = enclosed_hazard_quadrant {
                    //The hazard is entirely enclosed within one quadrant,
                    //For this quadrant the QTHazard is equivalent to the original hazard, the rest are None
                    let hazards = array::from_fn(|i| {
                        let presence = match i {
                            i if i == quad_index => QTHazPresence::Partial(partial_haz.clone()),
                            _ => QTHazPresence::None,
                        };
                        Self {
                            qt_bbox: quadrants[i],
                            entity: self.entity,
                            presence,
                            active: self.active,
                        }
                    });
                    Some(hazards)
                } else {
                    //The hazard is partially active in multiple quadrants, find which ones
                    let shape = partial_haz.shape_arc();

<<<<<<< HEAD
                    //Add the relevant edges to the presences in the quadrants
                    match &partial_haz.edges {
                        RelevantEdges::All => {
                            for edge_i in 0..shape.n_vertices() {
                                q_presences = Self::add_edge_to_q_presences(
                                    edge_i,
                                    &shape,
                                    quadrants,
                                    q_presences,
                                );
                            }
                        }
                        RelevantEdges::Some(indices) => {
                            for &edge_i in indices {
                                q_presences = Self::add_edge_to_q_presences(
                                    edge_i,
                                    &shape,
                                    quadrants,
                                    q_presences,
                                );
                            }
                        }
                    };
=======
                    //For every quadrant, check which of the edges of the hazard are relevant
                    let mut constricted_hazards = quadrants.map(|q| {
                        compute_edge_collisions_in_quadrant(q, &partial_haz.edges, &shape).map(
                            |p_haz| {
                                //The quadrant has collisions with the hazard edges
                                //For these quadrants we can be sure they will be of Partial presence
                                QTHazard {
                                    qt_bbox: q,
                                    entity: self.entity,
                                    presence: QTHazPresence::Partial(p_haz),
                                    active: self.active,
                                }
                            },
                        )
                    });
>>>>>>> acad1561

                    debug_assert!(constricted_hazards.iter().filter(|h| h.is_some()).count() > 0);

                    //At this point, we know which quadrants have collisions with which edges.
                    //What remain are the quadrants without any intersecting edges.
                    //These can either have the hazard entirely present or entirely absent.
                    for i in 0..4 {
<<<<<<< HEAD
                        if q_presences[i].is_none() {
                            //Check if a neighbor is already resolved, if so this quadrant will have the same presence
                            //Nodes with Entire and None are never neighboring (they are always separated by a node with Partial),
                            let [n_0, n_1] = Rect::QUADRANT_NEIGHBOR_LAYOUT[i];
                            q_presences[i] = match (&q_presences[n_0], &q_presences[n_1]) {
                                (Some(QTHazPresence::Entire), _) => Some(QTHazPresence::Entire),
                                (_, Some(QTHazPresence::Entire)) => Some(QTHazPresence::Entire),
                                (Some(QTHazPresence::None), _) => Some(QTHazPresence::None),
                                (_, Some(QTHazPresence::None)) => Some(QTHazPresence::None),
=======
                        let quadrant = quadrants[i];
                        if constricted_hazards[i].is_none() {
                            //Presence of Entire and None type are always separated by a node with Partial presence.
                            //If a neighbor is already resolved to Entire or None, this quadrant will have the same presence.
                            let [neighbor_0, neighbor_1] = Rect::QUADRANT_NEIGHBOR_LAYOUT[i];
                            let presence_n0 = constricted_hazards[neighbor_0]
                                .as_ref()
                                .map(|h| &h.presence);
                            let presence_n1 = constricted_hazards[neighbor_1]
                                .as_ref()
                                .map(|h| &h.presence);

                            let presence = match (presence_n0, &presence_n1) {
                                (Some(QTHazPresence::None), Some(QTHazPresence::Entire))
                                | (Some(QTHazPresence::Entire), Some(QTHazPresence::None)) => {
                                    unreachable!(
                                        "one of the neighbors is Entire, the other is None, this quadrant should be Partial"
                                    )
                                }
                                (Some(QTHazPresence::Entire), _) => QTHazPresence::Entire,
                                (_, Some(QTHazPresence::Entire)) => QTHazPresence::Entire,
                                (Some(QTHazPresence::None), _) => QTHazPresence::None,
                                (_, Some(QTHazPresence::None)) => QTHazPresence::None,
>>>>>>> acad1561
                                _ => {
                                    //Neither of its neighbors is resolved, check its position.
                                    let haz_pos = self.entity.position();
                                    //Since partial presence is not possible, checking whether the center of the quadrant collides or not suffices
                                    let colliding = shape.collides_with(&quadrant.centroid());
                                    match (haz_pos, colliding) {
                                        (GeoPosition::Interior, true) => QTHazPresence::Entire,
                                        (GeoPosition::Exterior, false) => QTHazPresence::Entire,
                                        _ => QTHazPresence::None,
                                    }
                                }
                            };

                            constricted_hazards[i] = Some(QTHazard {
                                qt_bbox: quadrant,
                                entity: self.entity,
                                presence,
                                active: self.active,
                            });
                        }
                    }

                    let constricted_hazards = constricted_hazards
                        .map(|h| h.expect("all constricted hazards should be resolved"));

<<<<<<< HEAD
    fn add_edge_to_q_presences(
        edge_index: usize,
        shape: &Arc<SPolygon>,
        quadrants: [&Rect; 4],
        mut q_presences: [Option<QTHazPresence>; 4],
    ) -> [Option<QTHazPresence>; 4] {
        let edge = shape.edge(edge_index);
        //check for which quadrants the edge is relevant
        for (q_index, quad) in quadrants.iter().enumerate() {
            if quad.collides_with(&edge) {
                //relevant, add it to the constricted presence
                match &mut q_presences[q_index] {
                    None => {
                        //create a new partial hazard
                        q_presences[q_index] = Some(QTHazPresence::Partial(QTHazPartial::new(
                            shape.clone(),
                            edge_index.into(),
                        )));
                    }
                    Some(QTHazPresence::Partial(ch)) => {
                        //add the edge to the existing partial hazard
                        ch.add_edge_index(edge_index);
                    }
                    Some(_) => {
                        unreachable!("constricted presences should be None or of type partial")
                    }
=======
                    Some(constricted_hazards)
>>>>>>> acad1561
                }
            }
        }
    }
}

fn compute_edge_collisions_in_quadrant(
    quadrant: Rect,
    relevant_edges: &RelevantEdges,
    shape: &Arc<SPolygon>,
) -> Option<QTHazPartial> {
    let mut p_haz = None;

    let mut check_edge = |idx| {
        let edge = shape.edge(idx);
        if quadrant.collides_with(&edge) {
            p_haz
                .get_or_insert(QTHazPartial {
                    shape: Arc::downgrade(shape),
                    edges: RelevantEdges::Some(vec![]),
                })
                .register_edge(idx);
        }
    };

    match relevant_edges {
        RelevantEdges::All => {
            for i in 0..shape.n_vertices() {
                check_edge(i);
            }
        }
        RelevantEdges::Some(indices) => {
            for &i in indices {
                check_edge(i);
            }
        }
    }

    p_haz
}<|MERGE_RESOLUTION|>--- conflicted
+++ resolved
@@ -49,16 +49,12 @@
     /// Returns the resulting QTHazards after constricting to the provided quadrants.
     /// The quadrants should be ordered according to the [Cartesian system](https://en.wikipedia.org/wiki/Quadrant_(plane_geometry))
     /// and should all be inside the bounds from which `self` was created.
-<<<<<<< HEAD
-    pub fn constrict(&self, quadrants: [&Rect; 4]) -> [Option<Self>; 4] {
-=======
     pub fn constrict(&self, quadrants: [Rect; 4]) -> Option<[Self; 4]> {
         debug_assert!(
             quadrants
                 .iter()
                 .all(|q| self.qt_bbox.relation_to(*q) == GeoRelation::Surrounding)
         );
->>>>>>> acad1561
         debug_assert!(assertions::quadrants_have_valid_layout(&quadrants));
 
         match &self.presence {
@@ -96,31 +92,6 @@
                     //The hazard is partially active in multiple quadrants, find which ones
                     let shape = partial_haz.shape_arc();
 
-<<<<<<< HEAD
-                    //Add the relevant edges to the presences in the quadrants
-                    match &partial_haz.edges {
-                        RelevantEdges::All => {
-                            for edge_i in 0..shape.n_vertices() {
-                                q_presences = Self::add_edge_to_q_presences(
-                                    edge_i,
-                                    &shape,
-                                    quadrants,
-                                    q_presences,
-                                );
-                            }
-                        }
-                        RelevantEdges::Some(indices) => {
-                            for &edge_i in indices {
-                                q_presences = Self::add_edge_to_q_presences(
-                                    edge_i,
-                                    &shape,
-                                    quadrants,
-                                    q_presences,
-                                );
-                            }
-                        }
-                    };
-=======
                     //For every quadrant, check which of the edges of the hazard are relevant
                     let mut constricted_hazards = quadrants.map(|q| {
                         compute_edge_collisions_in_quadrant(q, &partial_haz.edges, &shape).map(
@@ -136,7 +107,6 @@
                             },
                         )
                     });
->>>>>>> acad1561
 
                     debug_assert!(constricted_hazards.iter().filter(|h| h.is_some()).count() > 0);
 
@@ -144,17 +114,6 @@
                     //What remain are the quadrants without any intersecting edges.
                     //These can either have the hazard entirely present or entirely absent.
                     for i in 0..4 {
-<<<<<<< HEAD
-                        if q_presences[i].is_none() {
-                            //Check if a neighbor is already resolved, if so this quadrant will have the same presence
-                            //Nodes with Entire and None are never neighboring (they are always separated by a node with Partial),
-                            let [n_0, n_1] = Rect::QUADRANT_NEIGHBOR_LAYOUT[i];
-                            q_presences[i] = match (&q_presences[n_0], &q_presences[n_1]) {
-                                (Some(QTHazPresence::Entire), _) => Some(QTHazPresence::Entire),
-                                (_, Some(QTHazPresence::Entire)) => Some(QTHazPresence::Entire),
-                                (Some(QTHazPresence::None), _) => Some(QTHazPresence::None),
-                                (_, Some(QTHazPresence::None)) => Some(QTHazPresence::None),
-=======
                         let quadrant = quadrants[i];
                         if constricted_hazards[i].is_none() {
                             //Presence of Entire and None type are always separated by a node with Partial presence.
@@ -178,7 +137,6 @@
                                 (_, Some(QTHazPresence::Entire)) => QTHazPresence::Entire,
                                 (Some(QTHazPresence::None), _) => QTHazPresence::None,
                                 (_, Some(QTHazPresence::None)) => QTHazPresence::None,
->>>>>>> acad1561
                                 _ => {
                                     //Neither of its neighbors is resolved, check its position.
                                     let haz_pos = self.entity.position();
@@ -204,36 +162,7 @@
                     let constricted_hazards = constricted_hazards
                         .map(|h| h.expect("all constricted hazards should be resolved"));
 
-<<<<<<< HEAD
-    fn add_edge_to_q_presences(
-        edge_index: usize,
-        shape: &Arc<SPolygon>,
-        quadrants: [&Rect; 4],
-        mut q_presences: [Option<QTHazPresence>; 4],
-    ) -> [Option<QTHazPresence>; 4] {
-        let edge = shape.edge(edge_index);
-        //check for which quadrants the edge is relevant
-        for (q_index, quad) in quadrants.iter().enumerate() {
-            if quad.collides_with(&edge) {
-                //relevant, add it to the constricted presence
-                match &mut q_presences[q_index] {
-                    None => {
-                        //create a new partial hazard
-                        q_presences[q_index] = Some(QTHazPresence::Partial(QTHazPartial::new(
-                            shape.clone(),
-                            edge_index.into(),
-                        )));
-                    }
-                    Some(QTHazPresence::Partial(ch)) => {
-                        //add the edge to the existing partial hazard
-                        ch.add_edge_index(edge_index);
-                    }
-                    Some(_) => {
-                        unreachable!("constricted presences should be None or of type partial")
-                    }
-=======
                     Some(constricted_hazards)
->>>>>>> acad1561
                 }
             }
         }
