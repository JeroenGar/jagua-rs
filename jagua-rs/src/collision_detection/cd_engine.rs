use crate::collision_detection::hazards::Hazard;
use crate::collision_detection::hazards::HazardEntity;
use crate::collision_detection::hazards::detector::HazardDetector;
use crate::collision_detection::hazards::filter::HazardFilter;
<<<<<<< HEAD
use crate::collision_detection::quadtree::QTNode;
use crate::geometry::Transformation;
use crate::geometry::fail_fast::{SPSurrogate, SPSurrogateConfig};
use crate::geometry::geo_enums::{GeoPosition, GeoRelation};
use crate::geometry::geo_traits::{CollidesWith, Shape, Transformable, TransformableFrom};
=======
use crate::collision_detection::quadtree::{QTHazard, QTNode};
use crate::geometry::Transformation;
use crate::geometry::fail_fast::{SPSurrogate, SPSurrogateConfig};
use crate::geometry::geo_enums::{GeoPosition, GeoRelation};
use crate::geometry::geo_traits::{CollidesWith, Transformable, TransformableFrom};
>>>>>>> acad1561
use crate::geometry::primitives::Circle;
use crate::geometry::primitives::Edge;
use crate::geometry::primitives::Point;
use crate::geometry::primitives::Rect;
use crate::geometry::primitives::SPolygon;
use crate::util::assertions;
use itertools::Itertools;
use serde::{Deserialize, Serialize};
use tribool::Tribool;

/// The Collision Detection Engine (CDE).
/// [`Hazard`]s can be (de)registered and collision queries can be performed.
#[derive(Clone, Debug)]
pub struct CDEngine {
    pub quadtree: QTNode,
    pub static_hazards: Vec<Hazard>,
    pub dynamic_hazards: Vec<Hazard>,
    pub config: CDEConfig,
    pub bbox: Rect,
    pub uncommitted_deregisters: Vec<Hazard>,
}

impl CDEngine {
    pub fn new(bbox: Rect, static_hazards: Vec<Hazard>, config: CDEConfig) -> CDEngine {
<<<<<<< HEAD
        let mut qt_root = QTNode::new(config.quadtree_depth, bbox.clone());
=======
        let mut qt_root = QTNode::new(config.quadtree_depth, bbox);
>>>>>>> acad1561

        for haz in static_hazards.iter() {
            let qt_haz = QTHazard::from_qt_root(qt_root.bbox, haz);
            qt_root.register_hazard(qt_haz);
        }

        CDEngine {
            quadtree: qt_root,
            static_hazards,
            dynamic_hazards: vec![],
            config,
            bbox,
            uncommitted_deregisters: vec![],
        }
    }

    /// Registers a new hazard in the CDE.
    pub fn register_hazard(&mut self, hazard: Hazard) {
        debug_assert!(
            !self
                .dynamic_hazards
                .iter()
                .any(|h| h.entity == hazard.entity),
            "Hazard already registered"
        );
        let hazard_in_uncommitted_deregs = self
            .uncommitted_deregisters
            .iter()
            .position(|h| h.entity == hazard.entity);

        let hazard = match hazard_in_uncommitted_deregs {
            Some(index) => {
                let unc_hazard = self.uncommitted_deregisters.swap_remove(index);
                self.quadtree.activate_hazard(unc_hazard.entity);
                unc_hazard
            }
            None => {
                let qt_haz = QTHazard::from_qt_root(self.bbox, &hazard);
                self.quadtree.register_hazard(qt_haz);
                hazard
            }
        };
        self.dynamic_hazards.push(hazard);

        debug_assert!(assertions::qt_contains_no_dangling_hazards(self));
    }

    /// Removes a hazard from the CDE.
    /// If `commit_instant` the deregistration is fully executed immediately.
    /// If not, the deregistration causes the hazard to be deactivated in the quadtree and
    /// the hazard_proximity_grid to become dirty (and therefore inaccessible).
    /// <br>
    /// Can be beneficial not to `commit_instant` if multiple hazards are to be deregistered, or if the chance of
    /// restoring from a snapshot with the hazard present is high.
    pub fn deregister_hazard(&mut self, hazard_entity: HazardEntity, commit_instant: bool) {
        let haz_index = self
            .dynamic_hazards
            .iter()
            .position(|h| h.entity == hazard_entity)
            .expect("Hazard not found");

        let hazard = self.dynamic_hazards.swap_remove(haz_index);

        match commit_instant {
            true => self.quadtree.deregister_hazard(hazard_entity),
            false => {
                self.quadtree.deactivate_hazard(hazard_entity);
                self.uncommitted_deregisters.push(hazard);
            }
        }
        debug_assert!(assertions::qt_contains_no_dangling_hazards(self));
    }

    pub fn create_snapshot(&mut self) -> CDESnapshot {
        self.commit_deregisters();
        CDESnapshot {
            dynamic_hazards: self.dynamic_hazards.clone(),
        }
    }

    /// Restores the CDE to a previous state, as described by the snapshot.
    pub fn restore(&mut self, snapshot: &CDESnapshot) {
        //Quadtree
        let mut hazards_to_remove = self.dynamic_hazards.iter().map(|h| h.entity).collect_vec();
        debug_assert!(hazards_to_remove.len() == self.dynamic_hazards.len());
        let mut hazards_to_add = vec![];

        for hazard in snapshot.dynamic_hazards.iter() {
            let hazard_already_present = hazards_to_remove.iter().position(|h| h == &hazard.entity);
            if let Some(idx) = hazard_already_present {
                //the hazard is already present in the CDE, remove it from the hazards to remove
                hazards_to_remove.swap_remove(idx);
            } else {
                //the hazard is not present in the CDE, add it to the list of hazards to add
                hazards_to_add.push(hazard.clone());
            }
        }

        //Hazards currently registered in the CDE, but not in the snapshot
        for haz_entity in hazards_to_remove.iter() {
            let haz_index = self
                .dynamic_hazards
                .iter()
                .position(|h| &h.entity == haz_entity)
                .expect("Hazard not found");
            self.dynamic_hazards.swap_remove(haz_index);
            self.quadtree.deregister_hazard(*haz_entity);
        }

        //Some of the uncommitted deregisters might be in present in snapshot, if so we can just reactivate them
        for unc_haz in self.uncommitted_deregisters.drain(..) {
            if let Some(pos) = hazards_to_add
                .iter()
                .position(|h| h.entity == unc_haz.entity)
            {
                //the uncommitted removed hazard needs to be activated again
                self.quadtree.activate_hazard(unc_haz.entity);
                self.dynamic_hazards.push(unc_haz);
                hazards_to_add.swap_remove(pos);
            } else {
                //uncommitted deregister is not preset in the snapshot, delete it from the quadtree
                self.quadtree.deregister_hazard(unc_haz.entity);
            }
        }

        for hazard in hazards_to_add {
            let qt_haz = QTHazard::from_qt_root(self.bbox, &hazard);
            self.quadtree.register_hazard(qt_haz);
            self.dynamic_hazards.push(hazard);
        }

        debug_assert!(self.dynamic_hazards.len() == snapshot.dynamic_hazards.len());
    }

    /// Commits all pending deregisters by actually removing them from the quadtree
    pub fn commit_deregisters(&mut self) {
        for uncommitted_hazard in self.uncommitted_deregisters.drain(..) {
            self.quadtree.deregister_hazard(uncommitted_hazard.entity);
        }
    }

    pub fn quadtree(&self) -> &QTNode {
        &self.quadtree
    }

    pub fn number_of_nodes(&self) -> usize {
        1 + self.quadtree.get_number_of_children()
    }

    pub fn bbox(&self) -> Rect {
        self.bbox
    }

    pub fn config(&self) -> CDEConfig {
        self.config
    }

    pub fn has_uncommitted_deregisters(&self) -> bool {
        !self.uncommitted_deregisters.is_empty()
    }

    /// Returns all hazards in the CDE, which can change during the lifetime of the CDE.
    pub fn dynamic_hazards(&self) -> &Vec<Hazard> {
        &self.dynamic_hazards
    }

    /// Returns all hazards in the CDE, which cannot change during the lifetime of the CDE.
    pub fn static_hazards(&self) -> &Vec<Hazard> {
        &self.static_hazards
    }

    /// Returns all hazards in the CDE, both static and dynamic.
    pub fn all_hazards(&self) -> impl Iterator<Item = &Hazard> {
        self.static_hazards
            .iter()
            .chain(self.dynamic_hazards.iter())
    }

    ///Checks whether a reference simple polygon, with a transformation applies, collides with any of the hazards.
    ///The check is first done on the surrogate, then with the actual shape.
    ///A buffer shape is used as a temporary storage for the transformed shape.
    /// # Arguments
    /// * `reference_shape` - The shape to be checked for collisions
    /// * `transform` - The transformation to be applied to the reference shape
    /// * `buffer_shape` - A temporary storage for the transformed shape
    /// * `filter` - Hazard filter to be applied
    pub fn surrogate_or_poly_collides(
        &self,
        reference_shape: &SPolygon,
        transform: &Transformation,
        buffer_shape: &mut SPolygon,
        filter: &impl HazardFilter,
    ) -> bool {
        //Begin with checking the surrogate for collisions
        match self.surrogate_collides(reference_shape.surrogate(), transform, filter) {
            true => true,
            false => {
                //Transform the reference_shape and store the result in the buffer_shape
                buffer_shape.transform_from(reference_shape, transform);
                self.poly_collides(buffer_shape, filter)
            }
        }
    }

    ///Checks whether a simple polygon collides with any of the (relevant) hazards
    /// # Arguments
    /// * `shape` - The shape (already transformed) to be checked for collisions
    /// * `filter` - Hazard filter to be applied
    pub fn poly_collides(&self, shape: &SPolygon, filter: &impl HazardFilter) -> bool {
<<<<<<< HEAD
        match self.bbox.relation_to(&shape.bbox()) {
=======
        match self.bbox.relation_to(shape.bbox) {
>>>>>>> acad1561
            //Not fully inside bbox => definite collision
            GeoRelation::Disjoint | GeoRelation::Enclosed | GeoRelation::Intersecting => true,
            GeoRelation::Surrounding => {
                self.poly_collides_by_edge_intersection(shape, filter)
                    || self.poly_collides_by_containment(shape, filter)
            }
        }
    }

    /// Checks whether a surrogate collides with any of the (relevant) hazards.
    /// # Arguments
    /// * `base_surrogate` - The (untransformed) surrogate to be checked for collisions
    /// * `transform` - The transformation to be applied to the surrogate
    /// * `filter` - Hazard filter to be applied
    pub fn surrogate_collides(
        &self,
        base_surrogate: &SPSurrogate,
        transform: &Transformation,
        filter: &impl HazardFilter,
    ) -> bool {
        for pole in base_surrogate.ff_poles() {
            let t_pole = pole.transform_clone(transform);
            if self.quadtree.collides(&t_pole, filter).is_some() {
                return true;
            }
        }
        for pier in base_surrogate.ff_piers() {
            let t_pier = pier.transform_clone(transform);
            if self.quadtree.collides(&t_pier, filter).is_some() {
                return true;
            }
        }
        false
    }

    /// Checks whether a point definitely collides with any of the (relevant) hazards.
    /// Only fully hazardous nodes in the quadtree are considered.
    pub fn point_definitely_collides_with(&self, point: &Point, entity: HazardEntity) -> Tribool {
        match self.bbox.collides_with(point) {
            false => Tribool::Indeterminate, //point is outside the quadtree, so no information available
            true => self.quadtree.definitely_collides_with(point, entity),
        }
    }

    /// Checks whether an edge definitely collides with any of the (relevant) hazards.
    /// Only fully hazardous nodes in the quadtree are considered.
    pub fn edge_definitely_collides(&self, edge: &Edge, filter: &impl HazardFilter) -> Tribool {
        match !self.bbox.collides_with(&edge.start) || !self.bbox.collides_with(&edge.end) {
            true => Tribool::True, //if either the start or end of the edge is outside the quadtree, it definitely collides
            false => self.quadtree.definitely_collides(edge, filter),
        }
    }

    /// Checks whether a circle definitely collides with any of the (relevant) hazards.
    /// Only fully hazardous nodes in the quadtree are considered.
    pub fn circle_definitely_collides(
        &self,
        circle: &Circle,
        filter: &impl HazardFilter,
    ) -> Tribool {
        match self.bbox.collides_with(&circle.center) {
            false => Tribool::True, //outside the quadtree, so definitely collides
            true => self.quadtree.definitely_collides(circle, filter),
        }
    }

    fn poly_collides_by_edge_intersection(
        &self,
        shape: &SPolygon,
        filter: &impl HazardFilter,
    ) -> bool {
        shape
            .edge_iter()
            .any(|e| self.quadtree.collides(&e, filter).is_some())
    }

    fn poly_collides_by_containment(&self, shape: &SPolygon, filter: &impl HazardFilter) -> bool {
        //collect all active and non-ignored hazards
        self.all_hazards()
            .filter(|h| h.active && !filter.is_irrelevant(&h.entity))
            .any(|haz| self.poly_or_hazard_are_contained(shape, haz))
    }

    pub fn poly_or_hazard_are_contained(&self, shape: &SPolygon, haz: &Hazard) -> bool {
        //Due to possible fp issues, we check if the bboxes are "almost" related
        //"almost" meaning that, when edges are very close together, they are considered equal.
        //Some relations which would normally be seen as Intersecting are now being considered Enclosed/Surrounding
        let haz_shape = haz.shape.as_ref();
        let bbox_relation = haz_shape.bbox.almost_relation_to(shape.bbox);

        let (s_mu, s_omega) = match bbox_relation {
            GeoRelation::Surrounding => (shape, haz_shape), //inclusion possible
            GeoRelation::Enclosed => (haz_shape, shape),    //inclusion possible
            GeoRelation::Disjoint | GeoRelation::Intersecting => {
                //no inclusion is possible
                return match haz.entity.position() {
                    GeoPosition::Interior => false,
                    GeoPosition::Exterior => true,
                };
            }
        };

        if std::ptr::eq(haz_shape, s_omega) {
            //s_omega is registered in the quadtree.
            //maybe the quadtree can help us.
            if let Ok(collides) = self
                .quadtree
                .definitely_collides_with(&s_mu.poi.center, haz.entity)
                .try_into()
            {
                return collides;
            }
        }
        let inclusion = s_omega.collides_with(&s_mu.poi.center);

        match haz.entity.position() {
            GeoPosition::Interior => inclusion,
            GeoPosition::Exterior => !inclusion,
        }
    }

    /// Collects all hazards with which the polygon collides and reports them to the detector.
    pub fn collect_poly_collisions(&self, shape: &SPolygon, detector: &mut impl HazardDetector) {
<<<<<<< HEAD
        if self.bbox.relation_to(&shape.bbox()) != GeoRelation::Surrounding {
=======
        if self.bbox.relation_to(shape.bbox) != GeoRelation::Surrounding {
>>>>>>> acad1561
            detector.push(HazardEntity::BinExterior)
        }

        //collect all colliding entities due to edge intersection
        shape
            .edge_iter()
            .for_each(|e| self.quadtree.collect_collisions(&e, detector));

        //collect all colliding entities due to containment
        self.all_hazards().filter(|h| h.active).for_each(|h| {
            if !detector.contains(&h.entity) && self.poly_or_hazard_are_contained(shape, h) {
                detector.push(h.entity);
            }
        });
    }

    /// Collects all hazards with which the surrogate collides and reports them to the detector.
    pub fn collect_surrogate_collisions(
        &self,
        base_surrogate: &SPSurrogate,
        transform: &Transformation,
        detector: &mut impl HazardDetector,
    ) {
        for pole in base_surrogate.ff_poles() {
            let t_pole = pole.transform_clone(transform);
            self.quadtree.collect_collisions(&t_pole, detector)
        }
        for pier in base_surrogate.ff_piers() {
            let t_pier = pier.transform_clone(transform);
            self.quadtree.collect_collisions(&t_pier, detector);
        }
    }

    /// Collects all hazards potentially colliding with the given bounding box.
    /// This is an overestimation, as it is limited by the quadtree resolution.
<<<<<<< HEAD
    pub fn collect_potential_hazards_within(
        &self,
        bbox: &Rect,
        detector: &mut impl HazardDetector,
    ) {
=======
    pub fn collect_potential_hazards_within(&self, bbox: Rect, detector: &mut impl HazardDetector) {
>>>>>>> acad1561
        self.quadtree
            .collect_potential_hazards_within(bbox, detector);
    }
}

///Configuration of the [`CDEngine`]
#[derive(Serialize, Deserialize, Clone, Copy, Debug, PartialEq)]
pub struct CDEConfig {
    ///Maximum depth of the quadtree
    pub quadtree_depth: u8,
    ///Configuration of the surrogate generation for items
    pub item_surrogate_config: SPSurrogateConfig,
}

/// Snapshot of the state of [`CDEngine`]. Can be used to restore to a previous state.
#[derive(Clone, Debug)]
pub struct CDESnapshot {
    dynamic_hazards: Vec<Hazard>,
}<|MERGE_RESOLUTION|>--- conflicted
+++ resolved
@@ -2,19 +2,11 @@
 use crate::collision_detection::hazards::HazardEntity;
 use crate::collision_detection::hazards::detector::HazardDetector;
 use crate::collision_detection::hazards::filter::HazardFilter;
-<<<<<<< HEAD
-use crate::collision_detection::quadtree::QTNode;
-use crate::geometry::Transformation;
-use crate::geometry::fail_fast::{SPSurrogate, SPSurrogateConfig};
-use crate::geometry::geo_enums::{GeoPosition, GeoRelation};
-use crate::geometry::geo_traits::{CollidesWith, Shape, Transformable, TransformableFrom};
-=======
 use crate::collision_detection::quadtree::{QTHazard, QTNode};
 use crate::geometry::Transformation;
 use crate::geometry::fail_fast::{SPSurrogate, SPSurrogateConfig};
 use crate::geometry::geo_enums::{GeoPosition, GeoRelation};
 use crate::geometry::geo_traits::{CollidesWith, Transformable, TransformableFrom};
->>>>>>> acad1561
 use crate::geometry::primitives::Circle;
 use crate::geometry::primitives::Edge;
 use crate::geometry::primitives::Point;
@@ -39,11 +31,7 @@
 
 impl CDEngine {
     pub fn new(bbox: Rect, static_hazards: Vec<Hazard>, config: CDEConfig) -> CDEngine {
-<<<<<<< HEAD
-        let mut qt_root = QTNode::new(config.quadtree_depth, bbox.clone());
-=======
         let mut qt_root = QTNode::new(config.quadtree_depth, bbox);
->>>>>>> acad1561
 
         for haz in static_hazards.iter() {
             let qt_haz = QTHazard::from_qt_root(qt_root.bbox, haz);
@@ -253,11 +241,7 @@
     /// * `shape` - The shape (already transformed) to be checked for collisions
     /// * `filter` - Hazard filter to be applied
     pub fn poly_collides(&self, shape: &SPolygon, filter: &impl HazardFilter) -> bool {
-<<<<<<< HEAD
-        match self.bbox.relation_to(&shape.bbox()) {
-=======
         match self.bbox.relation_to(shape.bbox) {
->>>>>>> acad1561
             //Not fully inside bbox => definite collision
             GeoRelation::Disjoint | GeoRelation::Enclosed | GeoRelation::Intersecting => true,
             GeoRelation::Surrounding => {
@@ -381,11 +365,7 @@
 
     /// Collects all hazards with which the polygon collides and reports them to the detector.
     pub fn collect_poly_collisions(&self, shape: &SPolygon, detector: &mut impl HazardDetector) {
-<<<<<<< HEAD
-        if self.bbox.relation_to(&shape.bbox()) != GeoRelation::Surrounding {
-=======
         if self.bbox.relation_to(shape.bbox) != GeoRelation::Surrounding {
->>>>>>> acad1561
             detector.push(HazardEntity::BinExterior)
         }
 
@@ -421,15 +401,7 @@
 
     /// Collects all hazards potentially colliding with the given bounding box.
     /// This is an overestimation, as it is limited by the quadtree resolution.
-<<<<<<< HEAD
-    pub fn collect_potential_hazards_within(
-        &self,
-        bbox: &Rect,
-        detector: &mut impl HazardDetector,
-    ) {
-=======
     pub fn collect_potential_hazards_within(&self, bbox: Rect, detector: &mut impl HazardDetector) {
->>>>>>> acad1561
         self.quadtree
             .collect_potential_hazards_within(bbox, detector);
     }
