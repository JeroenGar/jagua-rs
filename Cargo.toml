--- conflicted
+++ resolved
@@ -21,17 +21,13 @@
 test-case = "3.3"
 thousands = "0.2.0"
 jiff = "0.2"
-<<<<<<< HEAD
-criterion = "0.6"
+criterion = { version = "0.7", default-features = false }
 clap = { version = "4.5", features = ["derive"] }
 wasm-bindgen = { version = "0.2", features = ["serde"] }
 web-sys = { version = "0.3", features = ["Window", "Performance"] }
 web-time = "1.1.0"
 serde-wasm-bindgen = "0.6"
 wasm-bindgen-rayon = { version = "1.3", features = ["no-bundler"] }
-=======
-criterion = { version = "0.7", default-features = false }
->>>>>>> d3f4a144
 document-features = "0.2"
 console_error_panic_hook = "0.1"
 geo-types = "0.7"
